import pandas as pd
import biom
from biom.util import biom_open
from mpl_toolkits.basemap import Basemap
from itertools import repeat, chain
import numpy as np
import matplotlib.patches as mpatches
from matplotlib.font_manager import FontProperties
import os
import seaborn as sns
import matplotlib.pyplot as plt
import subprocess
import sys
import time
from itertools import combinations
from skbio.stats.distance import permanova
from scipy.stats import mannwhitneyu
import networkx as nx
import warnings
import matplotlib.cbook
import random
from tempfile import mkstemp
import pickle
from ggmap import settings
<<<<<<< HEAD
from sklearn.model_selection import train_test_split
from sklearn.ensemble import RandomForestClassifier
=======
import re
>>>>>>> cccfde42


settings.init()


def biom2pandas(file_biom, withTaxonomy=False, astype=int):
    """ Converts a biom file into a Pandas.DataFrame

    Parameters
    ----------
    file_biom : str
        The path to the biom file.
    withTaxonomy : bool
        If TRUE, returns a second Pandas.Series with lineage information for
        each feature, e.g. OTU or deblur-sequence. Default: FALSE
    astype : type
        datatype into each value of the biom table is casted. Default: int.
        Use e.g. float if biom table contains relative abundances instead of
        raw reads.

    Returns
    -------
    A Pandas.DataFrame holding holding numerical values from the biom file.
    If withTaxonomy is TRUE then a second Pandas.DataFrame is returned, holding
    lineage information about each feature.

    Raises
    ------
    IOError
        If file_biom cannot be read.
    ValueError
        If withTaxonomy=TRUE but biom file does not hold taxonomy information.
    """
    try:
        table = biom.load_table(file_biom)
        counts = pd.DataFrame(table.matrix_data.T.todense().astype(astype),
                              index=table.ids(axis='sample'),
                              columns=table.ids(axis='observation')).T
        if withTaxonomy:
            try:
                md = table.metadata_to_dataframe('observation')
                levels = [col
                          for col in md.columns
                          if col.startswith('taxonomy_')]
                if levels == []:
                    raise ValueError(('No taxonomy information found in '
                                      'biom file.'))
                else:
                    taxonomy = md.apply(lambda row:
                                        ";".join([row[l] for l in levels]),
                                        axis=1)
                    return counts, taxonomy
            except KeyError:
                raise ValueError(('Biom file does not have any '
                                  'observation metadata!'))
        else:
            return counts
    except IOError:
        raise IOError('Cannot read file "%s"' % file_biom)


def pandas2biom(file_biom, table, taxonomy=None, err=sys.stderr):
    """ Writes a Pandas.DataFrame into a biom file.

    Parameters
    ----------
    file_biom: str
        The filename of the BIOM file to be created.
    table: a Pandas.DataFrame
        The table that should be written as BIOM.
    taxonomy : pandas.Series
        Index is taxons corresponding to table, values are lineage strings like
        'k__Bacteria; p__Actinobacteria'
    err : StringIO
        Stream onto which errors / warnings should be printed.
        Default is sys.stderr
    Raises
    ------
    IOError
        If file_biom cannot be written.

    TODO
    ----
        1) also store taxonomy information
    """
    try:
        bt = biom.Table(table.values,
                        observation_ids=table.index,
                        sample_ids=table.columns)

        # add taxonomy metadata if provided, i.e. is not None
        if taxonomy is not None:
            if not isinstance(taxonomy, pd.core.series.Series):
                raise AttributeError('taxonomy must be a pandas.Series!')
            idx_missing_intable = set(table.index) - set(taxonomy.index)
            if len(idx_missing_intable) > 0:
                err.write(('Warning: following %i taxa are not in the '
                           'provided taxonomy:\n%s\n') % (
                          len(idx_missing_intable),
                          ", ".join(idx_missing_intable)))
            idx_missing_intaxonomy = set(taxonomy.index) - set(table.index)
            if len(idx_missing_intaxonomy) > 0:
                err.write(('Warning: following %i taxa are not in the '
                           'provided count table, but in taxonomy:\n%s\n') % (
                          len(idx_missing_intaxonomy),
                          ", ".join(idx_missing_intaxonomy)))

            t = dict()
            for taxon, linstr in taxonomy.iteritems():
                # fill missing rank annotations with rank__
                orig_lineage = {annot[0].lower(): annot
                                for annot
                                in (map(str.strip, linstr.split(';')))}
                lineage = []
                for rank in settings.RANKS:
                    rank_char = rank[0].lower()
                    if rank_char in orig_lineage:
                        lineage.append(orig_lineage[rank_char])
                    else:
                        lineage.append(rank_char+'__')
                t[taxon] = {'taxonomy': ";".join(lineage)}
            bt.add_metadata(t, axis='observation')

        with biom_open(file_biom, 'w') as f:
            bt.to_hdf5(f, "example")
    except IOError:
        raise IOError('Cannot write to file "%s"' % file_biom)


def parse_splitlibrarieslog(filename):
    """ Parse the log of a QIIME split_libraries_xxx.py run.

    Especially deal with multiple input files, i.e. several sections in log.

    Parameters
    ----------
    filename : str
        The filename of the log to parse.

    Returns
    -------
    A Pandas.DataFrame containing two column with 'counts' and sample name for
    each sample in the log file.
    (We might see duplicate sample names from multiple input files, thus we
     cannot make the sample name the index.)

    Raises
    ------
    IOError
        If filename cannot be read.
    """
    try:
        counts = []
        f = open(filename, 'r')
        endOfFile = False
        while not endOfFile:
            # find begin of count table
            while True:
                line = f.readline()
                if 'Median sequence length:' in line:
                    break
            # collect counts
            while True:
                line = f.readline()
                if line == '\n':
                    break
                samplename, count = line.split()
                counts.append({'sample': samplename, 'counts': count})
            # check if file contains more blocks
            while True:
                line = f.readline()
                if 'Input file paths' in line:
                    break
                if line == '':
                    endOfFile = True
                    break
        return pd.DataFrame(sorted(counts,
                                   key=lambda x: int(x['counts']),
                                   reverse=True), dtype=int)
    except IOError:
        raise IOError('Cannot read file "%s"' % filename)


def drawMap(points, basemap=None, ax=None, no_legend=False):
    """ Plots coordinates of metadata to a worldmap.

    Parameters
    ----------
    points : a set if dicts, with mandatory key
        'coords', which itself needs to be a Pandas DataFrame with columns
            'latitude' and
            'longitude'.
        Optional keys are:
        'color' = color of points drawn onto the map (defaults to 'red'),
        'size' = diameter of drawn points (defaults to 50),
        'alpha' = transparency of points (defaults to 0.5)
        'label' = a name for the group of points, useful if more than one dict
                  is supplied
    basemap : Default is None, i.e. the whole world is plotted. By providing a
        basemap object, you can restrict the plotted map to a specific
        rectangle, e.g. to Alaska region with:
            Basemap(llcrnrlat=43.,
                    llcrnrlon=168.,
                    urcrnrlat=63.,
                    urcrnrlon=-110,
                    resolution='i',
                    projection='cass',
                    lat_0 = 90.,
                    lon_0 = -155.
    ax : plt.axis
        Default is none, i.e. create a new figure. Otherwise, provide axis onto
        which shall be drawn.
    no_legend : bool
        Default is False. Set to True to suppress drawing a legend.

    Returns
    -------
    plt.axis onto which was plotted.

    Raises
    ------
    ValueError if provided list of dicts do not contain keys 'coords' or
    coords DataFrame is lacking columns 'latitude' or 'longitude'.
    """
    if ax is None:
        fig, ax = plt.subplots(1, 1)

    map = None
    if basemap is None:
        map = Basemap(projection='robin', lon_0=180, resolution='c', ax=ax)
    else:
        map = basemap

    # Fill the globe with a blue color
    map.drawmapboundary(fill_color='lightblue', color='white')
    # Fill the continents with the land color
    map.fillcontinents(color='lightgreen', lake_color='lightblue', zorder=1)
    map.drawcoastlines(color='gray', zorder=1)

    l_patches = []
    for z, set_of_points in enumerate(points):
        if 'coords' not in set_of_points:
            raise ValueError('You need to provide key'
                             ' "coords" for every dict!')
        if 'latitude' not in set_of_points['coords'].columns:
            raise ValueError('Given "coords" need to have column "latitude"')
        if 'longitude' not in set_of_points['coords'].columns:
            raise ValueError('Given "coords" need to have column "longitude"')
        coords = set_of_points['coords'][['latitude', 'longitude']].dropna()
        x, y = map(coords.longitude.values, coords.latitude.values)
        size = 50
        if 'size' in set_of_points:
            size = set_of_points['size']
        alpha = 0.5
        if 'alpha' in set_of_points:
            alpha = set_of_points['alpha']
        color = 'red'
        if 'color' in set_of_points:
            color = set_of_points['color']
        map.scatter(x, y, marker='o', color=color, s=size,
                    zorder=2+z, alpha=alpha)
        if 'label' in set_of_points:
            l_patches.append(mpatches.Patch(color=color,
                                            label=set_of_points['label']))

    if (len(l_patches) > 0) & (no_legend is not True):
        ax.legend(handles=l_patches, loc='upper left',
                  bbox_to_anchor=(1.01, 1))

    return ax


def _repMiddleValues(values):
    """ Takes a list of values and repeats each value once.

    Example: [1,2,3] -> [1,1,2,2,3,3]

    Parameters
    ----------
    values : [a]

    Returns
    -------
    [a] where each element has been duplicated.
    """

    return list(chain.from_iterable(repeat(v, 2) for v in values))


def _shiftLeft(values):
    """ All list elements are shifted left. Leftmost element is lost, new right
        elements is last element +1.

    Parameters
    ----------
    values : [int]

    Returns
    -------
    [int]: A list where first element is lost, elements shift one position to
    the left and last element is last input element +1.
    """
    return values[1:]+[values[-1]+1]


def _get_sample_numbers(num_samples, fields, names):
    """Given a table about the number of available samples, this function
       returns the number of samples for the given group.

    Parameters
    ----------
    num_samples : pd.DataFrame
        Number of samples per group for all set groups.
    field : [str]
        grouping names, must be included in metadata and therefore implicitly
        in num_samples
    names : [str]
        Group name.

    Returns
    -------
    int : number of samples for the given group.

    """
    x = num_samples
    for field, name in zip(fields, names):
        if field is not None:
            x = x[x[field] == name]
    return x[0].sum()


def collapseCounts(file_otutable, rank,
                   file_taxonomy=None,
                   verbose=True, out=sys.stdout, astype=int):
    """Collapses features of an OTU table according to their taxonomic
       assignment and a given rank.

    Parameters
    ----------
    file_otutable : file
        Path to a biom OTU table
    rank : str
        Set taxonomic level to collapse abundances. Use 'raw' to de-activate
        collapsing.
    file_taxonomy : file
        Taxonomy information is read from the biom file. Except you provide an
        alternative taxonomy in terms of a two column file. First column must
        contain feature ID (OTUid or sequence), second colum is the ; separated
        lineage string.
        Default is None, i.e. using taxonomy from biom file.
    verbose : bool
        Default is true. Report messages if true.
    out : StringIO
        Buffer onto which messages should be written. Default is sys.stdout.
    astype : type
        datatype into each value of the biom table is casted. Default: int.
        Use e.g. float if biom table contains relative abundances instead of
        raw reads.

    Returns
    -------
    Pandas.DataFrame: counts of collapsed taxa.
    """
    # check that rank is a valid taxonomic rank
    if rank not in settings.RANKS + ['raw']:
        raise ValueError('"%s" is not a valid taxonomic rank. Choose from %s' %
                         (rank, ", ".join(settings.RANKS)))

    # check that biom table can be read
    if not os.path.exists(file_otutable):
        raise IOError('OTU table file not found')

    counts, taxonomy = None, None
    if file_taxonomy is None:
        counts, taxonomy = biom2pandas(file_otutable, withTaxonomy=True,
                                       astype=astype)
        taxonomy.name = 'taxonomy'
        rank_counts = pd.merge(counts, taxonomy.to_frame(), how='left',
                               left_index=True, right_index=True)
    else:
        # check that taxonomy file exists
        if (not os.path.exists(file_taxonomy)) and (rank != 'raw'):
            raise IOError('Taxonomy file not found!')

        counts = biom2pandas(file_otutable, withTaxonomy=False, astype=astype)
        if rank != 'raw':
            taxonomy = pd.read_csv(file_taxonomy, sep="\t", header=None,
                                   names=['otuID', 'taxonomy'],
                                   usecols=[0, 1])  # only parse 2 first cols
            taxonomy['otuID'] = taxonomy['otuID'].astype(str)
            taxonomy.set_index('otuID', inplace=True)
            # add taxonomic lineage information to the counts as
            # column "taxonomy"
            rank_counts = pd.merge(counts, taxonomy, how='left',
                                   left_index=True, right_index=True)

    if rank != 'raw':
        # split lineage string into individual taxa names on ';' and remove
        # surrounding whitespaces. If rank does not exist return r+'__' instead
        def _splitranks(x, rank):
            try:
                return [t.strip()
                        for t
                        in x.split(";")][settings.RANKS.index(rank)]
            except AttributeError:
                # e.g. if lineage string is missing
                settings.RANKS[settings.RANKS.index(rank)].lower()[0] + "__"
            except IndexError:
                return settings.RANKS[
                    settings.RANKS.index(rank)].lower()[0] + "__"
        # add columns for each tax rank, such that we can groupby later on
        rank_counts[rank] = rank_counts['taxonomy'].apply(lambda x:
                                                          _splitranks(x, rank))
        # sum counts according to the selected rank
        rank_counts = rank_counts.reset_index().groupby(rank).sum()
        # get rid of the old index, i.e. OTU ids, since we have grouped by some
        # rank

        if verbose:
            out.write('%i taxa left after collapsing to %s.\n' %
                      (rank_counts.shape[0], rank))
    else:
        rank_counts = counts

    return rank_counts


def plotTaxonomy(file_otutable,
                 metadata,
                 group_l0=None,
                 group_l1=None,
                 group_l2=None,
                 rank='Phylum',
                 file_taxonomy=settings.FILE_REFERENCE_TAXONOMY,
                 verbose=True,
                 reorder_samples=False,
                 print_sample_labels=False,
                 print_meanrelabunances=False,
                 minreadnr=50,
                 plottaxa=None,
                 plotTopXtaxa=None,
                 fct_aggregate=None,
                 no_top_labels=False,
                 grayscale=False,
                 out=sys.stdout,
                 taxonomy_from_biom=False,
                 no_sample_numbers=False,
                 colors=None,
                 min_abundance_grayscale=0,
                 ax=None):
    """Plot taxonomy.

    Parameters
    ----------
    file_otutable : file
        Path to a biom OTU table
    metadata : pandas.DataFrame
        metadata
    file_taxonomy : file
        Path to a GreenGenes taxonomy file.
    reorder_samples : Bool
        True = sort samples in each group according to abundance of most
        abundant taxon
    print_sample_labels : Bool
        True = print sample names on x-axis. Use only for small numbers of
        samples!
    print_meanrelabunances : Bool
        Default: False.
        If True, print mean relative abundance of taxa in legend.
    minreadnr : int
        min number of reads a taxon need to have to be plotted
    plotTopXtaxa : int
        Only plot the X most abundant taxa.
    plottaxa : [str]
        Only plot abundances for taxa IDs provided. If None, all taxa are
        plotted. Default: None
    rank : str
        Set taxonomic level to collapse abundances. Use 'raw' to de-activate
        collapsing.
    fct_aggregate : function
        A numpy function to aggregate over several samples.
    no_top_labels : Bool
        If True, print no labels on top of the bars. Default is False.
    grayscale : Bool
        If True, plot low abundant taxa with gray scale values.
    taxonomy_from_biom : Bool
        Default is False. If true, read taxonomy information from input biom
        file.
    no_sample_numbers : Bool
        Default is False. If true, no n= sample numbers will be reported.
    colors : dict(taxon: (r, g, b))
        Provide a predefined color dictionary to use same colors for several
        plots. Default is an empty dictionary.
        Format: key = taxon name,
        Value: a triple of RGB float values.
    min_abundance_grayscale : float
        Stop drawing gray rectangles for low abundant taxa if their relative
        abundance is below this threshold. Saves time and space.
    ax : plt.axis
        Plot on this axis instead of creating a new figure. Only works if
        number of group levels is <= 2.

    Returns
    -------
    fig, rank_counts, graphinfo, vals, color-dict
    """

    NAME_LOW_ABUNDANCE = 'low abundance'
    GRAYS = ['#888888', '#EEEEEE', '#999999', '#DDDDDD', '#AAAAAA',
             '#CCCCCC', '#BBBBBB']
    random.seed(42)

    # Parameter checks: check that grouping fields are in metadata table
    for i, field in enumerate([group_l0, group_l1, group_l2]):
        if field is not None:
            if field not in metadata.columns:
                raise ValueError(('Column "%s" for grouping level %i is not '
                                  'in metadata table!') % (field, i))

    ft = file_taxonomy
    if taxonomy_from_biom:
        ft = None
    rawcounts = collapseCounts(file_otutable, rank, file_taxonomy=ft,
                               verbose=verbose, out=out)

    # restrict to those samples for which we have metadata AND counts
    meta = metadata.loc[[idx
                         for idx in metadata.index
                         if idx in rawcounts.columns], :]
    rank_counts = rawcounts.loc[:, meta.index]
    if verbose:
        out.write('%i samples left with metadata and counts.\n' %
                  meta.shape[0])

    lowAbundandTaxa = rank_counts[(rank_counts.sum(axis=1) < minreadnr)].index
    highAbundantTaxa = rank_counts[(rank_counts.sum(axis=1) >=
                                    minreadnr)].index

    # normalize to 1 in each sample
    rank_counts /= rank_counts.sum(axis=0)

    # filter low abundant taxa
    if (grayscale is False) & (len(lowAbundandTaxa) > 0):
        lowReadTaxa = rank_counts.loc[lowAbundandTaxa, :].sum(axis=0)
        lowReadTaxa.name = NAME_LOW_ABUNDANCE
        rank_counts = rank_counts.loc[highAbundantTaxa, :]
        rank_counts = rank_counts.append(lowReadTaxa)
        if verbose:
            out.write('%i taxa left after filtering low abundant.\n' %
                      (rank_counts.shape[0]-1))

    # restrict to those taxa that are asked for in plottaxa
    if plottaxa is not None:
        rank_counts = rank_counts.loc[plottaxa, :]
        if verbose:
            out.write('%i taxa left after restricting to provided list.\n' %
                      (rank_counts.shape[0]))

    if plotTopXtaxa is not None:
        rank_counts = rank_counts.loc[
            rank_counts.mean(axis=1).sort_values(ascending=False)
            .iloc[:plotTopXtaxa].index, :]
        if verbose:
            out.write('%i taxa left after restricting to top %i.\n' %
                      (plotTopXtaxa, rank_counts.shape[0]))
    # all for plotting
    # sort taxa according to sum of abundance
    taxaidx = list(rank_counts.mean(axis=1).sort_values(ascending=False).index)
    if (grayscale is False) & (len(lowAbundandTaxa) > 0):
        taxaidx = [taxon
                   for taxon in taxaidx
                   if taxon != NAME_LOW_ABUNDANCE] + [NAME_LOW_ABUNDANCE]
    elif grayscale is True:
        taxaidx = [taxon for taxon in taxaidx if taxon in highAbundantTaxa] +\
                  [taxon for taxon in taxaidx if taxon not in highAbundantTaxa]
    rank_counts = rank_counts.loc[taxaidx, :]

    levels = [f for f in [group_l2, group_l1, group_l0] if f is not None]

    # keeping track of correct sample numbers
    num_samples = meta.shape[0]
    if levels != []:
        num_samples = meta.groupby(levels).size().reset_index()

    # aggregate over samples
    if fct_aggregate is not None:
        if len(levels) < 1:
            raise ValueError("Cannot aggregate samples, "
                             "if no grouping is given!")
        # return rank_counts, meta, levels, None
        grs = dict()
        newmeta = dict()
        for n, g in meta.groupby(list(reversed(levels))):
            for sampleid in g.index:
                if isinstance(n, tuple):
                    grs[sampleid] = "###".join(list(map(str, n)))
                else:
                    grs[sampleid] = str(n)
            if isinstance(n, tuple):
                x = dict(zip(reversed(levels), n))
            else:
                x = {levels[0]: n}
            x['num'] = g.shape[0]
            if isinstance(n, tuple):
                newmeta["###".join(list(map(str, n)))] = x
            else:
                newmeta[str(n)] = x
        rank_counts = rank_counts.T.groupby(by=grs).agg(fct_aggregate).T
        meta = pd.DataFrame(newmeta).T
        group_l0, group_l1, group_l2 = None, group_l0, group_l1

    # prepare abundances for plot
    vals = rank_counts.cumsum()

    # collect information about how to plot data
    graphinfo = pd.DataFrame(data=None, index=vals.columns)
    if group_l0 is None:
        meta['help_plottaxonomy_level_0'] = 'all'
        grps0 = meta.groupby('help_plottaxonomy_level_0')
    else:
        grps0 = meta.groupby(group_l0)
    for i0, (n0, g0) in enumerate(grps0):
        graphinfo.loc[g0.index, 'group_l0'] = n0

        grps1 = [('all', g0)]
        if group_l1 is not None:
            grps1 = g0.groupby(group_l1)
        offset = 0
        for i1, (n1, g1) in enumerate(grps1):
            sample_idxs = vals.iloc[0, :].loc[g1.index]
            if reorder_samples:
                sample_idxs = sample_idxs.sort_values(ascending=False)
            sample_idxs = sample_idxs.index
            if group_l2 is not None:
                help_sample_idxs = []
                for n2, g2 in g0.loc[g1.index, :].groupby(group_l2):
                    reorderd = [idx for idx in sample_idxs if idx in g2.index]
                    help_sample_idxs.extend(reorderd)
                    graphinfo.loc[reorderd, 'group_l2'] = n2
                sample_idxs = help_sample_idxs
            graphinfo.loc[sample_idxs, 'group_l1'] = n1
            graphinfo.loc[sample_idxs, 'xpos'] = range(offset,
                                                       offset+len(sample_idxs))
            offset += len(sample_idxs)
            if i1 < len(grps1):
                offset += max(1, int(g0.shape[0]*0.05))

    # define colors for taxons
    availColors = \
        sns.color_palette('Paired', 12) +\
        sns.color_palette('Dark2', 12) +\
        sns.color_palette('Pastel1', 12)
    if colors is None:
        colors = dict()
    colors[NAME_LOW_ABUNDANCE] = 'white'
    for i in range(0, vals.shape[0]):
        taxon = vals.index[i]
        if taxon not in colors:
            colors[taxon] = availColors[len(colors) % len(availColors)]

    # plot the actual thing
    sns.set()
    if (ax is not None):
        if len(grps0) > 1:
            raise Exception('You cannot provide an ax if number of '
                            'grouping levels is > 2!')
        else:
            axarr = ax
            fig = ax
    else:
        fig, axarr = plt.subplots(len(grps0), 1)
    num_saved_boxes = 0
    for ypos, (n0, g0) in enumerate(graphinfo.groupby('group_l0')):
        if group_l0 is None:
            ax = axarr
        else:
            ax = axarr[ypos]
        for i in range(0, vals.shape[0]):
            taxon = vals.index[i]
            color = colors[taxon]
            if taxon in lowAbundandTaxa:
                color = random.choice(GRAYS)
            y_prev = None
            for j, (name, g1_idx) in enumerate(graphinfo.loc[g0.index, :]
                                               .groupby('group_l1')):
                if i == 0:
                    y_prev = [0] * g1_idx.shape[0]
                else:
                    y_prev = vals.loc[:, g1_idx.sort_values(by='xpos').index]\
                        .iloc[i-1, :]
                    if grayscale & (y_prev.min() > 1-min_abundance_grayscale):
                        num_saved_boxes += 1
                        continue
                y_curr = vals.loc[:, g1_idx.sort_values(by='xpos').index]\
                    .iloc[i, :]
                xpos = g1_idx.sort_values(by='xpos')['xpos']

                ax.fill_between(_shiftLeft(_repMiddleValues(xpos)),
                                _repMiddleValues(y_prev),
                                _repMiddleValues(y_curr),
                                color=color)

            if grayscale & \
               (vals.iloc[i, :].min() >= 1-min_abundance_grayscale):
                num_saved_boxes += len(graphinfo.loc[g0.index,
                                                     'group_l1'].unique())
                break

        # decorate graph with axes labels ...
        if print_sample_labels:
            ax.set_xticks(graphinfo.loc[g0.index, :]
                          .sort_values(by='xpos')['xpos']+.5)
            # determine sample lables, which might be aggregated
            data = graphinfo[['xpos']]
            if fct_aggregate is not None:
                data = graphinfo[['xpos']].merge(meta[['num']],
                                                 left_index=True,
                                                 right_index=True)
            labels = []
            for idx, row in data.sort_values(by='xpos').iterrows():
                if '###' in idx:
                    label = "%s" % idx.split('###')[-1]
                else:
                    label = idx
                if 'num' in row.index:
                    label += " (n=%i)" % row['num']
                labels.append(label)
            ax.set_xticklabels(labels, rotation='vertical')
            ax.xaxis.set_ticks_position("bottom")
        else:
            ax.set_xticks([])

        # crop graph to actually plotted bars
        ax.set_xlim(0, graphinfo.loc[g0.index, 'xpos'].max()+1)
        ax.set_ylim(0, rank_counts.sum().max())
        ax.set_facecolor('white')

        if group_l0 is None:
            ax.set_ylabel('relative abundance')
        else:
            label = n0
            if no_sample_numbers is False:
                label = "%s\n(n=%i)" % (label, _get_sample_numbers(
                    num_samples, [group_l0], [n0]))
            ax.set_ylabel(label)

        # print labels on top of the groups
        if not no_top_labels:
            if len(graphinfo.loc[g0.index, 'group_l1'].unique()) > 1:
                ax2 = ax.twiny()
                labels = []
                pos = []
                for n, g in graphinfo.loc[g0.index, :].groupby('group_l1'):
                    pos.append(g['xpos'].mean()+0.5)
                    label = str(n)
                    if no_sample_numbers is False:
                        label += "\n(n=%i)" % _get_sample_numbers(
                            num_samples, [group_l0, group_l1], [n0, n])
                    labels.append(label)
                ax2.set_xticks(pos)
                ax2.set_xlim(ax.get_xlim())
                ax2.set_xticklabels(labels)
                ax2.xaxis.set_ticks_position("top")
                ax2.xaxis.grid()

        # print labels for group level 2
        if group_l2 is not None:
            ax3 = ax.twiny()
            ax3.set_xlim(ax.get_xlim())
            pos = []
            labels = []
            poslabel = []
            for n, g in graphinfo.loc[g0.index, :].groupby(['group_l1',
                                                            'group_l2']):
                pos.append(g.sort_values('xpos').iloc[0, :].loc['xpos'])
                poslabel.append(g['xpos'].mean())
                label = str(g.sort_values('xpos').iloc[0, :].loc['group_l2'])
                if no_sample_numbers is False:
                    label += "\n(n=%i)" % _get_sample_numbers(
                        num_samples,
                        [group_l0, group_l1, group_l2],
                        [n0, n[0], n[1]])
                labels.append(label)
            ax3.set_xticks(np.array(poslabel)+.5, minor=False)
            ax3.set_xticks(np.array(pos), minor=True)
            ax3.set_xticklabels(labels, rotation='vertical')
            ax3.xaxis.set_ticks_position("bottom")
            ax3.xaxis.grid(False, which='major')
            ax3.xaxis.grid(True, which='minor', color="black")

        # draw boxes around each group
        if len(graphinfo.loc[g0.index, 'group_l1'].unique()) > 1:
            for n, g in graphinfo.loc[g0.index, :].groupby('group_l1'):
                ax.add_patch(
                    mpatches.Rectangle(
                        (g['xpos'].min(), 0.0),   # (x,y)
                        g['xpos'].max()-g['xpos'].min()+1,          # width
                        1.0,          # height
                        fill=False,
                        edgecolor="gray",
                        linewidth=1,
                    )
                )

        # display a legend
        if ypos == 0:
            l_patches = []
            for tax in vals.index:
                if (tax in highAbundantTaxa) | (tax == NAME_LOW_ABUNDANCE):
                    label_text = tax
                    if print_meanrelabunances:
                        label_text = "%.2f %%: %s" % (
                            rank_counts.loc[tax, :].mean()*100, tax)
                    l_patches.append(mpatches.Patch(color=colors[tax],
                                                    label=label_text))
            label_low_abundant = "+%i %s taxa" % (len(lowAbundandTaxa),
                                                  NAME_LOW_ABUNDANCE)
            if grayscale:
                l_patches.append(mpatches.Patch(color='gray',
                                                label=label_low_abundant))
            else:
                if l_patches[-1]._label == NAME_LOW_ABUNDANCE:
                    l_patches[-1]._label = label_low_abundant
            ax.legend(handles=l_patches,
                      loc='upper left',
                      bbox_to_anchor=(1.01, 1.05))
            font0 = FontProperties()
            font0.set_weight('bold')
            title = 'Rank: %s' % rank
            if fct_aggregate is not None:
                title = ('Aggregrated "%s"\n' % fct_aggregate.__name__) + title
            ax.get_legend().set_title(title=title, prop=font0)

    if verbose:
        out.write("raw counts: %i\n" % rawcounts.shape[1])
        out.write("raw meta: %i\n" % metadata.shape[0])
        out.write("meta with counts: %i samples x %i fields\n" % meta.shape)
        out.write("counts with meta: %i\n" % rank_counts.shape[1])
        if grayscale:
            out.write("saved plotting %i boxes.\n" % num_saved_boxes)

    return fig, rank_counts, graphinfo, vals, colors


def _time_torque2slurm(t_time):
    """Convertes run-time resource string from Torque to Slurm.
    Input format is hh:mm:ss, output is <days>-<hours>:<minutes>

    Parameters
    ----------
    t_time : str
        Input time duration in format hh:mm:ss

    Returns
    -------
    Slurm compatible time duration.
    """
    t_hours, t_minutes, t_seconds = map(int, t_time.split(':'))
    s_minutes = (t_seconds // 60) + t_minutes
    s_hours = (s_minutes // 60) + t_hours
    s_minutes = s_minutes % 60
    s_days = s_hours // 24
    s_hours = s_hours % 24

    # set a minimal run time, if Torque time is < 60 seconds
    if (s_days == 0) and (s_hours == 0) and (s_minutes == 0):
        s_minutes = 1

    return "%i-%i:%i" % (s_days, s_hours, s_minutes)


def _add_timing_cmds(commands, file_timing):
    """Change list of commands, such that system's time is used to trace
       run-time.

    Parameters
    ----------
    commands : [str]
        List of commands.
    file_timing : str
        Filepath to the file into which timing information shall be written

    Returns
    -------
    [str] list of changed commands with timing capability.
    """
    timing_cmds = []
    # report machine name
    timing_cmds.append('uname -a > %s' % file_timing)
    # report commands to be executed (I have problems with quotes)
    # timing_cmds.append('echo `%s` >> ${PBS_JOBNAME}.t${PBS_JOBID}'
    #                    % '; '.join(cmds))
    # add time to every command
    for cmd in commands:
        # cd cannot be timed and any attempt will fail changing the
        # directory
        if cmd.startswith('cd ') or\
           cmd.startswith('module load ') or\
           cmd.startswith('var_') or\
           cmd.startswith('ulimit '):
                timing_cmds.append(cmd)
        elif cmd.startswith('if [ '):
            ifcon, rest = re.findall('(if \[.+?\];\s*then\s*)(.+)', cmd, re.IGNORECASE)[0]
            timing_cmds.append(('%s '
                                '%s '
                                '-v '
                                '-o %s '
                                '-a %s') %
                               (ifcon, settings.EXEC_TIME, file_timing, rest))
        else:
            timing_cmds.append(('%s '
                                '-v '
                                '-o %s '
                                '-a %s') %
                               (settings.EXEC_TIME, file_timing, cmd))
    return timing_cmds


def cluster_run(cmds, jobname, result, environment=None,
                walltime='4:00:00', nodes=1, ppn=10, pmem='8GB',
                gebin='/opt/torque-4.2.8/bin', dry=True, wait=False,
                file_qid=None, out=sys.stdout, err=sys.stderr,
                timing=False, file_timing=None, array=1, use_grid=True,
                force_slurm=False):
    """ Submits a job to the cluster.

    Paramaters
    ----------
    cmds : [str]
        List of commands to be run on the cluster.
    jobname : str
        A name for the cluster job.
    result : path
        A file or dir holding results of a sucessful run. Don't re-submit if
        result exists.
    environment : str
        Name of a conda environment to activate.
    walltime : str
        Format hh:mm:ss maximal CPU time for the job. Default: '4:00:00'.
    nodes : int
        Number of nodes onto the job should be distributed. Defaul: 1
    ppn : int
        Number of cores within one node onto which the job should be
        distributed. Default 10.
    pmem : str
        Format 'xGB'. Memory requirement per ppn for the job, e.g. if ppn=10
        and pmem=8GB the node must have at least 80GB free memory.
        Default: '8GB'.
    gebin : path
        Path to the dir holding SGE binaries.
        Default: /opt/torque-4.2.8/bin
    dry : bool
        Only print command instead of executing it. Good for debugging.
        Default = True
    wait : bool
        Wait for job completion before qsub's return
    file_qid : str
        Default None. Create a file containing the qid of the submitted job.
        This will ease identification of TMP working directories.
    out : StringIO
        Buffer onto which messages should be printed. Default is sys.stdout.
    err : StringIO
        Default: sys.stderr.
        Buffer for status reports.
    timing : bool
        If True than add time output to every command and store in cr_*.t*
        file. Default is False.
    file_timing : str
        Default: None
        Define filepath into which timeing information shall be written.
    array : int
        Default: 1
        If > 1 than an array job is submitted. Make sure in- and outputs can
        deal with ${PBS_ARRAYID}!
        Only available for Torque.
    use_grid : bool
        Defaul: True.
        If False, commands are executed locally instead of submitting them to
        a HPC (= either Torque or Slurm).
    force_slurm : bool
        Default: False.
        If True, cluster_run is enforeced to choose slurm instead of auto
        detection based on machine node name.

    Returns
    -------
    Cluster job ID as str.
    """

    if result is None:
        raise ValueError("You need to specify a result path.")
    parent_res_dir = "/".join(result.split('/')[:-1])
    if not os.access(parent_res_dir, os.W_OK):
        raise ValueError("Parent result directory '%s' is not writable!" %
                         parent_res_dir)
    if file_qid is not None:
        if not os.access('/'.join(file_qid.split('/')[:-1]), os.W_OK):
            raise ValueError("Cannot write qid file '%s'." % file_qid)
    if os.path.exists(result):
        err.write("%s already computed\n" % jobname)
        return "Result already present!"
    if jobname is None:
        raise ValueError("You need to set a jobname!")
    if len(jobname) <= 1:
        raise ValueError("You need to set non empty jobname!")

    if not isinstance(cmds, list):
        cmds = [cmds]
    for cmd in cmds:
        if "'" in cmd:
            raise ValueError("One of your commands contain a ' char. "
                             "Please remove!")
    if timing:
        if file_timing is None:
            file_timing = '${PBS_JOBNAME}.t${PBS_JOBID}'
        cmds = _add_timing_cmds(cmds, file_timing)

    cmd_list = ""
    env_present = None
    if environment is not None:
        # check if environment exists
        with subprocess.Popen("conda env list | grep %s -c" % environment,
                              shell=True,
                              stdout=subprocess.PIPE) as env_present:
            if (env_present.wait() != 0):
                raise ValueError("Conda environment '%s' not present." %
                                 environment)
        cmd_list += "source activate %s; " % environment

    slurm = False
    if use_grid is False:
        cmd_list += 'for PBS_ARRAYID in `seq 1 %i`; do %s; done' % (
            array, " && ".join(cmds))
    else:
        pwd = subprocess.check_output(["pwd"]).decode('ascii').rstrip()

        res = subprocess.check_output(["uname", "-n"]).decode('ascii').rstrip()
        if 'barnacle.ucsd.edu' in res:
            slurm = False
        elif '.rc.usf.edu' in res:
            slurm = True
        with subprocess.Popen("which srun" if slurm else "which qsub",
                              shell=True, stdout=subprocess.PIPE,
                              executable="bash") as call_x:
            if call_x.wait() != 0:
                msg = ("You don't seem to have access to a grid!")
                if dry:
                    err.write(msg)
                else:
                    raise ValueError(msg)
        if force_slurm:
            slurm = True

        if slurm is False:
            highmem = ''
            if ppn * int(pmem[:-2]) > 250:
                highmem = ':highmem'
            files_loc = ''
            if file_qid is not None:
                files_loc = ' -o %s/ -e %s/ ' % tuple(
                    ["/".join(file_qid.split('/')[:-1])] * 2)

            ge_cmd = (
                ("%s/qsub -d '%s' -V -l "
                 "walltime=%s,nodes=%i%s:ppn=%i,pmem=%s -N cr_%s -t 1-%i %s") %
                (gebin, pwd, walltime, nodes, highmem, ppn, pmem, jobname,
                 array, files_loc))
            cmd_list += "echo '%s' | %s" % (" && ".join(cmds), ge_cmd)
        else:
            slurm_script = "#!/bin/bash\n\n"
            slurm_script += '#SBATCH --job-name=cr_%s\n' % jobname
            slurm_script += '#SBATCH --output=%s/%%A.log\n' % pwd
            slurm_script += '#SBATCH --partition=hii02\n'
            slurm_script += '#SBATCH --ntasks=1\n'
            slurm_script += '#SBATCH --cpus-per-task=%i\n' % ppn
            slurm_script += '#SBATCH --mem-per-cpu=%s\n' % pmem.upper()
            slurm_script += '#SBATCH --time=%s\n' % _time_torque2slurm(
                walltime)
            slurm_script += '#SBATCH --array=1-%i\n' % array
            slurm_script += '#SBATCH --mail-type=END,FAIL\n'
            slurm_script += '#SBATCH --mail-user=sjanssen@ucsd.edu\n\n'
            slurm_script += 'srun uname -a\n'
            for cmd in cmds:
                slurm_script += 'srun %s\n' % cmd.replace(
                    '${PBS_ARRAYID}', '${SLURM_ARRAY_TASK_ID}')
            _, file_script = mkstemp(suffix='.slurm.sh')
            f = open(file_script, 'w')
            f.write(slurm_script)
            f.close()
            cmd_list += 'sbatch %s' % file_script

    if dry is True:
        if use_grid and slurm:
            out.write('CONTENT OF %s:\n' % file_script)
            out.write(slurm_script + "\n\n")
        out.write(cmd_list + "\n")
        return None
    else:
        if use_grid is True:
            with subprocess.Popen(
                    cmd_list, shell=True, stdout=subprocess.PIPE) as task_qsub:
                qid = task_qsub.stdout.read().decode('ascii').rstrip()
                if slurm:
                    qid = qid.split()[-1]
                    os.remove(file_script)
                if file_qid is not None:
                    f = open(file_qid, 'w')
                    f.write('Cluster job ID is:\n%s\n' % qid)
                    f.close()
                job_ever_seen = False
                if wait:
                    err.write(
                        "\nWaiting for cluster job %s to complete: " % qid)
                    while True:
                        if slurm:
                            with subprocess.Popen(
                                    ['squeue', '--job', qid],
                                    stdout=subprocess.PIPE) as task_squeue:
                                with subprocess.Popen(
                                        ['wc', '-l'], stdin=task_squeue.stdout,
                                        stdout=subprocess.PIPE) as task_wc:
                                    poll_status = \
                                        int(task_wc.stdout.read().decode(
                                            'ascii').rstrip())
                            # Two ore more if polling gives a table with header
                            # and one status line, i.e. job is still on the
                            # grid. Translate that to 0 of Torque.
                            # If table has only one line, i.e. the header, job
                            # terminated (hopefully successful), translate that
                            # to 1 of Torque
                            if poll_status >= 2:
                                poll_status = 0
                            else:
                                poll_status = 1
                        else:
                            poll_stati = []
                            for i in range(array):
                                p = subprocess.call(
                                    "%s/qstat %s" %
                                    (gebin, qid.replace('[]', '[%i]' % (i+1))),
                                    shell=True)
                                poll_stati.append(p == 0)
                            if any(poll_stati):
                                poll_status = 0
                            else:
                                poll_status = 127  # some number != 0
                        if (poll_status != 0) and job_ever_seen:
                            err.write(' finished.')
                            break
                        elif (poll_status == 0) and (not job_ever_seen):
                            job_ever_seen = True
                        err.write('.')
                        time.sleep(10)
                else:
                    err.write("Now wait until %s job finishes.\n" % qid)
                return qid
        else:
            with subprocess.Popen(cmd_list,
                                  shell=True,
                                  stdout=subprocess.PIPE,
                                  stderr=subprocess.PIPE,
                                  executable="bash") as call_x:
                if (call_x.wait() != 0):
                    out, err = call_x.communicate()
                    raise ValueError((
                        "SYSTEM CALL FAILED.\n==== STDERR ====\n%s"
                        "\n\n==== STDOUT ====\n%s\n") % (
                            err.decode("utf-8", 'backslashreplace'),
                            out.decode("utf-8", 'backslashreplace')))
                return call_x.pid


def detect_distant_groups_alpha(alpha, groupings,
                                min_group_size=21,
                                fct_test=mannwhitneyu):
    """Given metadata field, test for sig. group differences in alpha
       distances.

    Parameters
    ----------
    alpha : pandas.core.series.Series
        The alpha diversities for the samples
    groupings : pandas.core.series.Series
        A group label per sample.
    min_group_size : int
        A minimal group size to be considered. Smaller group labels will be
        ignored. Default: 21.
    fct_test : function
        Default: mannwhitneyu
        The statistical test that is used to test for differences between
        groups.

    Returns
    -------
    dict with following keys:
        network :          a dict of dicts to list for every pair of group
                           labels its 'p-value' and 'avgdist'
        n_per_group :      a pandas.core.series.Series reporting the remaining
                           number of samples per group
        min_group_size :   passes min_group_size
        num_permutations : None
        metric_name :      passes metric_name
        group_name :       passes the name of the grouping
        testfunction :     string name of test function
    """
    # remove samples whose grouping in NaN
    groupings = groupings.dropna()

    # remove samples for which we don't have alpha div measures
    groupings = groupings.loc[sorted(set(groupings.index) & set(alpha.index))]

    # remove groups with less than minNum samples per group
    groups = sorted([name
                     for name, counts
                     in groupings.value_counts().iteritems()
                     if counts >= min_group_size])

    network = dict()
    for a, b in combinations(groups, 2):
        args = {'a': alpha.loc[groupings[groupings == a].index],
                'b': alpha.loc[groupings[groupings == b].index]}
        if fct_test == mannwhitneyu:
            args['alternative'] = 'two-sided'
            args['x'] = args.pop('a')
            args['y'] = args.pop('b')
        res = fct_test(**args)

        if a not in network:
            network[a] = dict()
        network[a][b] = {'p-value': res.pvalue,
                         'test-statistic': res.statistic}

    ns = groupings.value_counts()
    return ({'network': network,
             'n_per_group': ns[ns.index.isin(groups)],
             'min_group_size': min_group_size,
             'num_permutations': None,
             'metric_name': alpha.name,
             'group_name': groupings.name,
             'testfunction': fct_test.__name__})


def detect_distant_groups(beta_dm, metric_name, groupings, min_group_size=5,
                          num_permutations=999, err=None):
    """Given metadata field, test for sig. group differences in beta distances.

    Parameters
    ----------
    beta_dm : skbio.stats.distance._base.DistanceMatrix
        The beta diversity distance matrix for the samples
    metric_name : str
        Please provide the metric name used to create beta_dm. This is only
        for visualization purposes.
    groupings : pandas.core.series.Series
        A group label per sample.
    min_group_size : int
        A minimal group size to be considered. Smaller group labels will be
        ignored. Default: 5.
    num_permutations : int
        Number of permutations to use for permanova test.

    Returns
    -------
    dict with following keys:
        network :          a dict of dicts to list for every pair of group
                           labels its 'p-value' and 'avgdist'
        n_per_group :      a pandas.core.series.Series reporting the remaining
                           number of samples per group
        min_group_size :   passes min_group_size
        num_permutations : passes num_permutations
        metric_name :      passes metric_name
        group_name :       passes the name of the grouping
    """

    # remove samples whose grouping in NaN
    groupings = groupings.dropna()

    # remove samples not in the distance matrix
    groupings = groupings.loc[sorted(set(groupings.index) & set(beta_dm.ids))]

    # remove groups with less than minNum samples per group
    groups = sorted([name
                     for name, counts
                     in groupings.value_counts().iteritems()
                     if counts >= min_group_size])

    network = dict()
    for a, b in combinations(groups, 2):
        if err is not None:
            err.write('%s vs %s\n' % (a, b))
        group = groupings[groupings.isin([a, b])]
        group_dm = beta_dm.filter(group.index)
        res = permanova(group_dm, group, permutations=num_permutations)

        if a not in network:
            network[a] = dict()
        network[a][b] = {'p-value': res["p-value"],
                         'test-statistic': res["test statistic"],
                         'avgdist':
                         np.mean([group_dm[x, y]
                                  for x in group[group == a].index
                                  for y in group[group == b].index])}

    ns = groupings.value_counts()
    return ({'network': network,
             'n_per_group': ns[ns.index.isin(groups)],
             'min_group_size': min_group_size,
             'num_permutations': num_permutations,
             'metric_name': metric_name,
             'group_name': groupings.name})


def _getfirstsigdigit(number):
    """Given a float between < 1, determine the position of first non-zero
       digit.
    """
    if number >= 1:
        return 0
    num_digits = 1
    while ('%f' % number).split('.')[1][num_digits-1] == '0':
        num_digits += 1
    return num_digits


def groups_is_significant(group_infos, pthresh=0.05):
    """Checks if a network has significantly different groups.

    Parameters
    ----------
    group_infos : dict()
        result of a detect_distant_groups() run
    pthresh : float
        The maximal p-value of a group difference to be considered significant.
        It will be corrected for multiple hypothesis testing in a naive way,
        i.e. by dividing with number of all pairwise groups.

    Returns
    -------
    Boolean.
    """
    numComp = len(list(combinations(group_infos['n_per_group'].keys(), 2)))
    for a in group_infos['network'].keys():
        for b in group_infos['network'][a].keys():
            if group_infos['network'][a][b]['p-value'] < pthresh / numComp:
                return True
    return False


def plotDistant_groups(network, n_per_group, min_group_size, num_permutations,
                       metric_name, group_name, testfunction=None,
                       pthresh=0.05, _type='beta', draw_edgelabel=False,
                       ax=None, edge_color_sig=None, print_title=True,
                       edgelabel_decimals=2):
    """Plots pairwise beta diversity group relations (obtained by
       'detect_distant_groups')

    Parameters
    ----------
    Most parameters are direct outputs of detect_distant_groups, thus you can
    pass **res = detect_distant_groups(...) here
    network : dict
        a dict of dicts to list for every pair of group labels its 'p-value'
        and 'avgdist'
    n_per_group : pandas.core.series.Series
        reporting the remaining number of samples per group
    min_group_size : int
        The minimal group size that was considered.
    num_permutations : int
        Number of permutations used for permanova test.
    metric_name : str
        The beta diversity metric name used.
    group_name : str
        A label for the grouping criterion.
    testfunction : str
        Default: None
        The name of the statistical test function used.
    pthresh : float
        The maximal p-value of a group difference to be considered significant.
        It will be corrected for multiple hypothesis testing in a naive way,
        i.e. by dividing with number of all pairwise groups.
    _type : str
        Default: 'beta'. Choose from 'beta' or 'alpha'. Determines the type of
        diversity that was considered for testing significant group
        differences.
    draw_edgelabel : boolean
        If true, draw p-values as edge labels.
    edgelabel_decimals : int
        Default: 1
        Number of digits to be printed for p-values.
    ax : plt axis
        If not none, use this axis to plot on.
    edge_color_sig : str
        Default: None
        If not None, define color significant edges should be drawn with.
    edgelabel_decimals : int
        Default: 2
        Number of digits p-values are printed with.
    print_title : bool
        Default: True
        If True, print information about metadata-field, statistical test,
        alpha or beta diversity, permutations, ...

    Returns
    -------
    A matplotlib figure.
    """
    LINEWIDTH_SIG = 2.0
    LINEWIDTH_NONSIG = 0.2
    NODECOLOR = {'alpha': 'lightblue', 'beta': 'lightgreen'}
    EDGE_COLOR_NONSIG = 'gray'

    # initialize empty graph
    G = nx.Graph()
    # add node for every group to the graph
    G.add_nodes_from(list(n_per_group.index))

    numComp = len(list(combinations(n_per_group.keys(), 2)))

    # add edges between all nodes to the graph
    for a in network.keys():
        for b in network[a].keys():
            weight = LINEWIDTH_NONSIG
            color = EDGE_COLOR_NONSIG
            # naive FDR by just dividing p-value by number of groups-pairs
            if network[a][b]['p-value'] < pthresh / numComp:
                weight = LINEWIDTH_SIG
                if edge_color_sig is not None:
                    color = edge_color_sig
            G.add_edge(a, b,
                       pvalue=("%."+str(edgelabel_decimals)+"f") %
                       network[a][b]['p-value'],
                       weight=weight, color=color)

    # ignore warnings of matplotlib due to outdated networkx calls
    with warnings.catch_warnings():
        warnings.filterwarnings("ignore",
                                category=matplotlib.cbook.mplDeprecation)
        warnings.filterwarnings("ignore",
                                category=UserWarning,
                                module="matplotlib")

        if ax is None:
            fig, ax = plt.subplots(1, 1)

        # use circular graph layout. Spring layout did not really work here.
        pos = nx.circular_layout(G)
        # nodes are randomly assigned to fixed positions, here I re assigned
        # positions by sorted node names to make images determined.
        new_pos = dict()
        l_pos = sorted(list(pos.values()), key=lambda i: i[0] + 1000 * i[1])
        l_nodes = list(sorted(pos.keys()))
        for (key, value) in zip(l_nodes, l_pos):
            new_pos[key] = value
        weights = [G[u][v]['weight'] for u, v in G.edges()]
        nx.draw(G, with_labels=False, pos=new_pos, width=weights,
                node_color=NODECOLOR[_type],
                edge_color=[G[u][v]['color'] for u, v in G.edges()],
                ax=ax)

        # draw labels for nodes instead of pure names
        for node in G:
            nx.draw_networkx_labels(
                G, new_pos,
                labels={node: "%s\nn=%i" % (node, n_per_group.loc[node])},
                font_color='black', font_weight='bold',
                ax=ax)

        # draw edge labels
        if draw_edgelabel:
            # ensure that edges are addressed in the same way, i.e. (a, b)
            # is not (b, a): tuple(sorted(...))
            edge_labels = \
                dict([(tuple(sorted((a, b,))), data['pvalue'])
                      for a, b, data
                      in G.edges(data=True)
                      if (float(data['pvalue']) < pthresh / numComp) or
                      (len(network.keys()) < 8)])
            nx.draw_networkx_edge_labels(G, new_pos, edge_labels=edge_labels,
                                         ax=ax, label_pos=0.25)
            # , label_pos=0.5, font_size=10, font_color='k',
            # font_family='sans-serif', font_weight='normal', alpha=1.0,
            # bbox=None, ax=None, rotate=True, **kwds)

        # plot title
        if print_title:
            ax.set_title("%s: %s" % (_type, group_name), fontsize=20)
            text = ''
            if _type == 'beta':
                text = 'p-wise permanova\n%i perm., %s' % (num_permutations,
                                                           metric_name)
            elif _type == 'alpha':
                text = 'p-wise two-sided Mann-Whitney\n%s' % metric_name
            ax.text(0.5, 0.98, text, transform=ax.transAxes, ha='center',
                    va='top')

        # plot legend
        ax.plot([0], [0], 'gray',
                label=u'p < %0.*f' % (_getfirstsigdigit(pthresh), pthresh),
                linewidth=LINEWIDTH_SIG,
                color=edge_color_sig if edge_color_sig is not None else 'gray')
        ax.plot([0], [0], 'gray',
                label='p ≥ %0.*f' % (_getfirstsigdigit(pthresh), pthresh),
                linewidth=LINEWIDTH_NONSIG)
        ax.legend(title='FDR corrected')

    return ax


def plotGroup_histograms(alpha, groupings, min_group_size=21, ax=None):
    """Plots alpha diversity histograms for grouped data.

    Parameters
    ----------
    alpha : pandas.core.series.Series
        The alpha diversities for the samples
    groupings : pandas.core.series.Series
        A group label per sample.
    min_group_size : int
        A minimal group size to be considered. Smaller group labels will be
        ignored. Default: 21.
    ax : plt axis
        The axis to plot on. If none, create a new plt figure and return.

    Returns
    -------
    A plt axis with histograms for each group.
    """
    # remove samples whose grouping in NaN
    groupings = groupings.dropna()

    # remove samples for which we don't have alpha div measures
    groupings = groupings.loc[sorted(set(groupings.index) & set(alpha.index))]

    # remove groups with less than minNum samples per group
    groups = [name
              for name, counts
              in groupings.value_counts().iteritems()
              if counts >= min_group_size]

    if ax is None:
        fig, ax = plt.subplots(1, 1)

    for group in groups:
        sns.distplot(alpha.loc[groupings[groupings == group].index],
                     hist=False, label=group, ax=ax, rug=True)

    return ax


def plotGroup_permanovas(beta, groupings,
                         network, n_per_group, min_group_size,
                         num_permutations, metric_name, group_name,
                         ax=None, horizontal=False, edgelabel_decimals=2):
    """
    Parameters
    ----------
    horizontal : Bool
        Default: False.
        Plot boxes horizontally. Useful for long group names.
    edgelabel_decimals : int
        Default: 2
        Number of digits p-values are printed with.
    """
    # remove samples whose grouping in NaN
    groupings = groupings.dropna()

    # remove samples for which we don't have alpha div measures
    groupings = groupings.loc[sorted(set(groupings.index) & set(beta.ids))]

    # remove groups with less than minNum samples per group
    groups = sorted([name
                     for name, counts
                     in groupings.value_counts().iteritems()
                     if counts >= min_group_size])

    if ax is None:
        fig, ax = plt.subplots(1, 1)

    if n_per_group.shape[0] < 2:
        ax.text(0.5, 0.5,
                'only %i group:\n"%s"' % (n_per_group.shape[0],
                                          ", ".join(list(n_per_group.index))),
                ha='center', va='center', fontsize=15)
        ax.axis('off')
        return ax, []

    data = []
    name_left = 'left'
    name_right = 'right'
    name_inter = 'between'
    label_left = 'left: '
    label_right = 'right: '
    x_axis, y_axis = 'edge', metric_name
    if horizontal:
        label_left = ''
        label_right = ''
        x_axis, y_axis = metric_name, 'edge'
    for a, b in combinations(groups, 2):
        nw = None
        if a in network:
            if b in network[a]:
                nw = network[a][b]
        if (nw is None) & (b in network):
            if a in network[b]:
                nw = network[b][a]

        edgename = '%s%s\np: %.*f\n%s%s' % (
            label_left,
            a,
            max(_getfirstsigdigit(nw['p-value']), edgelabel_decimals),
            nw['p-value'],
            label_right,
            b)
        dists = dict()
        # intra group distances
        dists[name_left] = [beta[x, y]
                            for x, y in
                            combinations(groupings[groupings == a].index, 2)]
        dists[name_right] = [beta[x, y]
                             for x, y in
                             combinations(groupings[groupings == b].index, 2)]
        # inter group distances
        dists[name_inter] = [beta[x, y]
                             for x in
                             groupings[groupings == a].index
                             for y in
                             groupings[groupings == b].index]

        for _type in dists.keys():
            grp_name = None
            if _type == 'left':
                grp_name = a
            elif _type == 'right':
                grp_name = b
            else:
                grp_name = 'inter'
            for d in dists[_type]:
                data.append({'edge': edgename, '_type': _type, metric_name: d,
                             'group': grp_name})

    colors = ["green", "cyan", "lightblue", "dusty purple", "greyish", ]
    sns.boxplot(data=pd.DataFrame(data),
                x=x_axis,
                y=y_axis,
                hue='_type',
                hue_order=[name_left, name_inter, name_right],
                ax=ax,
                palette=sns.xkcd_palette(colors))
    if horizontal:
        ax.legend_.remove()
        ax.yaxis.tick_right()
        ax.yaxis.label.set_visible(False)
    else:
        ax.legend(bbox_to_anchor=(1.05, 1))
        ax.xaxis.label.set_visible(False)

    return ax, data


# definition of network plots
def plotNetworks(field, metadata, alpha, beta, b_min_num=5, pthresh=0.05,
                 permutations=999, name=None, minnumalpha=21):
    """Plot a series of alpha- / beta- diversity sig. difference networks.

    Parameters
    ----------
    field : str
        Name of the metdata columns, which shall split samples into groups.
    metadata : pd.DataFrame
        Metadata for samples.
    alpha : pd.DataFrame
        One column per diversity metric.
    beta : dict(str: skbio.DistanceMatrix)
        One key, value pair per diversity metric.
    b_min_num : int
        Default: 5.
        Minimal number of samples per group to be included in beta diversity
        analysis. Lower numbers would have to less power for statistical tests.
    pthresh : float
        Default: 0.05
        Significance niveau.
    permutations : int
        Default: 999.
        Number permutations for PERMANOVA tests.
    name : str
        Default: None
        A title for the returned plot.
    minnumalpha : int
        Default: 21.
        Minimal number of samples per group to be included in alpha diversity
        analysis. Lower numbers would have to less power for statistical tests.

    Returns
    -------
    plt.Figure
    """
    with warnings.catch_warnings():
        warnings.filterwarnings("ignore")
        num_rows = 0
        if beta is not None:
            num_rows += len(beta.keys())
        if alpha is not None:
            num_rows += alpha.shape[1]
        f, axarr = plt.subplots(num_rows, 2, figsize=(10, num_rows*5))

        row = 0
        if alpha is not None:
            for a_metric in alpha.columns:
                a = detect_distant_groups_alpha(
                    alpha[a_metric], metadata[field],
                    min_group_size=minnumalpha)
                plotDistant_groups(
                    **a, pthresh=pthresh, _type='alpha', draw_edgelabel=True,
                    ax=axarr[row][0])
                plotGroup_histograms(
                    alpha[a_metric], metadata[field], ax=axarr[row][1],
                    min_group_size=minnumalpha)
                # axarr[row][1].set_xlim((0, 20))
                row += 1

        if beta is not None:
            for b_metric in beta.keys():
                b = detect_distant_groups(
                    beta[b_metric], b_metric, metadata[field],
                    min_group_size=b_min_num, num_permutations=permutations)
                plotDistant_groups(
                    **b, pthresh=pthresh, _type='beta', draw_edgelabel=True,
                    ax=axarr[row][0])
                plotGroup_permanovas(
                    beta[b_metric], metadata[field], **b, ax=axarr[row][1],
                    horizontal=True)
                row += 1

        if name is not None:
            plt.suptitle(name)
        return f


def mutate_sequence(sequence, num_mutations=1,
                    alphabet=['A', 'C', 'G', 'T']):
    """Introduce a number of point mutations to a DNA sequence.

    No position will be mutated more than once.

    Parameters
    ----------
    sequence : str
        The sequence that is going to get mutated.
    num_mutations : int
        Number of mutations that should be made in the sequence.
        Default is 1.
    alphabet : [chars]
        Alphabet of replacement characters for mutations.
        Default is [A,C,G,T], i.e. DNA alphabet. Change to [A,C,G,U] for RNA.

    Returns
    -------
    str : the mutated sequence.

    Raises
    ------
    ValueError:
        a) if number of mutations exceeds available characters in sequence.
        b) if alphabet is so limited that position to be mutated will be the
           same as before.
    """
    if len(sequence) < num_mutations:
        raise ValueError("Sequence not long enough for that many mutations.")
    positions = set(range(0, len(sequence)))
    mutated_positions = set()
    mut_sequence = sequence
    while len(mutated_positions) < num_mutations:
        pos = random.choice(list(positions))
        positions.remove(pos)
        mutated_positions.add(pos)
        cur = mut_sequence[pos].upper()
        replacement_candidates = [c for c in alphabet if c.upper() != cur]
        try:
            mut = random.choice(replacement_candidates)
        except IndexError:
            raise ValueError("Alphabet is too small to find mutation!")
        mut_sequence = mut_sequence[:pos] + mut + mut_sequence[pos+1:]
    return mut_sequence


def cache(func):
    """Decorator: Cache results of a function call to disk.

    Parameters
    ----------
    func : executabale
        A function plus parameters whichs results shall be cached, e.g.
        "fct_example(1,5,3)", where
        @cache
        def fct_test(a, b, c):
            return a + b * c
    cache_filename : str
        Default: None. I.e. caching is deactivated.
        Pathname to cache file, which will hold results of the function call.
        If file exists, results are loaded from it instead of recomputing via
        provided function. Otherwise, function will be executed and results
        stored to this file.
    cache_verbose : bool
        Default: True.
        Report caching status to 'cache_err', which by default is sys.stderr.
    cache_err : StringIO
        Default: sys.stderr.
        Stream onto which status messages shall be printed.
    cache_force_renew : bool
        Default: False.
        Force re-execution of provided function even if cache file exists.

    Returns
    -------
    Results of provided function, either by actually executing the function
    with provided parameters or by loaded results from filename.

    Notes
    -----
    It is the obligation of the user to ensure that arguments for the provided
    function don't change between creation of cache file and loading from cache
    file!
    """
    func_name = func.__name__

    def execute(*args, **kwargs):
        cache_args = {'cache_filename': None,
                      'cache_verbose': True,
                      'cache_err': sys.stderr,
                      'cache_force_renew': False}
        for varname in cache_args.keys():
            if varname in kwargs:
                cache_args[varname] = kwargs[varname]
                del kwargs[varname]

        if cache_args['cache_filename'] is None:
            if cache_args['cache_verbose']:
                cache_args['cache_err'].write(
                    '%s: no caching, since "cache_filename" is None.\n' %
                    func_name)
            return func(*args, **kwargs)

        if os.path.exists(cache_args['cache_filename']) and\
           (os.stat(cache_args['cache_filename']).st_size <= 0):
            if cache_args['cache_verbose']:
                cache_args['cache_err'].write(
                    '%s: removed empty cache.\n' %
                    func_name)
            os.remove(cache_args['cache_filename'])

        if (not os.path.exists(cache_args['cache_filename'])) or\
           cache_args['cache_force_renew']:
            try:
                f = open(cache_args['cache_filename'], 'wb')
                results = func(*args, **kwargs)
                pickle.dump(results, f)
                f.close()
                if cache_args['cache_verbose']:
                    cache_args['cache_err'].write(
                        '%s: stored results in cache "%s".\n' %
                        (func_name, cache_args['cache_filename']))
            except Exception as e:
                raise e
        else:
            f = open(cache_args['cache_filename'], 'rb')
            results = pickle.load(f)
            f.close()
            if cache_args['cache_verbose']:
                cache_args['cache_err'].write(
                    '%s: retrieved results from cache "%s".\n' %
                    (func_name, cache_args['cache_filename']))
        return results
    if func.__doc__ is not None:
        execute.__doc__ = func.__doc__
    else:
        execute.__doc__ = ""
    execute.__doc__ += "\n\n" + cache.__doc__
    # restore wrapped function name
    execute.__name__ = func_name
    return execute


def _map_metadata_calout(metadata, calour_experiment, field):
    """Calour reads a metadata TSV not as dtype=str,
       therefore certain values change :-("""
    _mapped_meta = pd.concat([metadata[field],
                              calour_experiment.sample_metadata[field]],
                             axis=1).dropna()
    _mapped_meta.columns = ['meta', 'calour']
    _map = dict()
    for value_metadata in _mapped_meta['meta'].unique():
        values_calour = _mapped_meta[
            _mapped_meta['meta'] == value_metadata]['calour'].unique()
        if len(values_calour) > 1:
            raise ValueError('More than one value map!!')
        _map[value_metadata] = values_calour[0]
    return _map


def _find_diff_taxa_runpfdr(calour_experiment, metadata, field, diffTaxa=None,
                            out=sys.stdout, method='meandiff'):
    """Finds differentially abundant taxa in a calour experiment for the given
       metadata field.

    Parameters
    ----------
    calour_experiment : calour.experiment
        The calour experiment, holding the OTU table and all metadata
        information.
    metadata : pd.DataFrame
        metadata for samples. Cannot use calour sample_metadata due to internal
        datatype casts, e.g. int might become floats.
    field : str
        The metadata column along which samples should be separated and tested
        for differentially abundant taxa.
    diffTaxa : dict(dict())
        A prefilled return object, for cases where we want to combine evidence.
    out : StringIO
        The strem onto which messages should be written. Default is sys.stdout.
    method : str or function
        Default: 'meandiff'
        the method to use for the t-statistic test. options:
        'meandiff' : mean(A)-mean(B) (binary)
        'mannwhitney' : mann-whitneu u-test (binary)
        'stdmeandiff' : (mean(A)-mean(B))/(std(A)+std(B)) (binary)
        function : use this function to calculate the t-statistic
        (input is data,labels, output is array of float)

    Returns
    -------
        A dict of dict. First level key are the pairs of field values between
        which has been tested, second level is the taxon, value is number of
        times this taxon found to be differentially abundant.
    """

    if diffTaxa is None:
        diffTaxa = dict()

    metadata = metadata.loc[calour_experiment.sample_metadata.index, :]

    ns = metadata[field].value_counts()
    e = calour_experiment.filter_ids(metadata.index, axis='s')
    _map_values = _map_metadata_calout(metadata, e, field)
    for (a, b) in combinations(ns.index, 2):
        ediff = e.diff_abundance(field,
                                 _map_values[a],
                                 _map_values[b],
                                 fdr_method='dsfdr', method=method)
        out.write("  % 4i taxa different between '%s' (n=%i) vs. '%s' (n=%i)\n"
                  % (ediff.feature_metadata.shape[0], a, ns[a], b, ns[b]))
        if ediff.feature_metadata.shape[0] > 0:
            if (a, b) not in diffTaxa:
                diffTaxa[(a, b)] = dict()
            for taxon in ediff.feature_metadata.index:
                if taxon not in diffTaxa[(a, b)]:
                    diffTaxa[(a, b)][taxon] = 0
                diffTaxa[(a, b)][taxon] += 1

    return diffTaxa


def _find_diff_taxa_singlelevel(calour_experiment, metadata,
                                groups, diffTaxa=None,
                                out=sys.stdout,
                                method='meandiff'):
    """Finds differentially abundant taxa in a calour experiment for the given
       metadata group of fields, i.e. samples are controlled for the first :-1
       fields and abundance is checked for the latest field.

    Parameters
    ----------
    calour_experiment : calour.experiment
        The calour experiment, holding the OTU table and all metadata
        information.
    metadata : pd.DataFrame
        metadata for samples. Cannot use calour sample_metadata due to internal
        datatype casts, e.g. int might become floats.
    groups : [str]
        The metadata columns for which samples should be controlled (first n-1)
        and along which samples should be separated and tested for
        differentially abundant taxa (last)
    diffTaxa : dict(dict())
        A prefilled return object, for cases where we want to combine evidence.
    out : StringIO
        The strem onto which messages should be written. Default is sys.stdout.
    method : str or function
        Default: 'meandiff'
        the method to use for the t-statistic test. options:
        'meandiff' : mean(A)-mean(B) (binary)
        'mannwhitney' : mann-whitneu u-test (binary)
        'stdmeandiff' : (mean(A)-mean(B))/(std(A)+std(B)) (binary)
        function : use this function to calculate the t-statistic
        (input is data,labels, output is array of float)

    Returns
    -------
        A dict of dict. First level key are the pairs of field values between
        which has been tested, second level is the taxon, value is number of
        times this taxon found to be differentially abundant.
    """
    if diffTaxa is None:
        diffTaxa = dict()

    metadata = metadata.loc[calour_experiment.sample_metadata.index, :]

    if len(groups) > 1:
        e = calour_experiment.filter_ids(
            metadata.index, inplace=False, axis='s')
        for n, g in metadata.groupby(groups[:-1]):
            name = n
            if type(n) != tuple:
                name = [n]
            out.write(", ".join(
                map(lambda x: "%s: %s" % x, zip(groups, name))) + ", ")
            out.write("'%s'" % groups[-1])
            out.write("  (n=%i)\n" % g.shape[0])

            # filter samples for calour
            e_filtered = e
            for (field, value) in zip(groups, name):
                _map_values = _map_metadata_calout(metadata, e, field)
                if value in _map_values:
                    e_filtered = e_filtered.filter_samples(
                        field, [_map_values[value]], inplace=False)

            diffTaxa = _find_diff_taxa_runpfdr(e_filtered,
                                               metadata,
                                               groups[-1],
                                               diffTaxa, method=method)
    else:
        out.write("'%s'" % groups[0])
        out.write("  (n=%i)\n" % metadata.shape[0])
        diffTaxa = _find_diff_taxa_runpfdr(
            calour_experiment, metadata, groups[0], diffTaxa)

    return diffTaxa


def find_diff_taxa(calour_experiment, metadata, groups, diffTaxa=None,
                   out=sys.stdout, method='meandiff'):
    # TODO: rephrase docstring
    # TODO: unit tests for all three functions
    # TODO: include calour in requirements
    # TODO: fully drag calour into function and pass counts and metadata instea
    """Finds differentially abundant taxa in a calour experiment for the given
       metadata group of fields, i.e. samples are controlled for the first :-1
       fields and abundance is checked for the latest field.

    Parameters
    ----------
    calour_experiment : calour.experiment
        The calour experiment, holding the OTU table and all metadata
        information.
    metadata : pd.DataFrame
        metadata for samples. Cannot use calour sample_metadata due to internal
        datatype casts, e.g. int might become floats.
    groups : [str]
        The metadata columns for which samples should be controlled (first n-1)
        and along which samples should be separated and tested for
        differentially abundant taxa (last)
    diffTaxa : dict(dict())
        A prefilled return object, for cases where we want to combine evidence.
    out : StringIO
        The strem onto which messages should be written. Default is sys.stdout.
    method : str or function
        Default: 'meandiff'
        the method to use for the t-statistic test. options:
        'meandiff' : mean(A)-mean(B) (binary)
        'mannwhitney' : mann-whitneu u-test (binary)
        'stdmeandiff' : (mean(A)-mean(B))/(std(A)+std(B)) (binary)
        function : use this function to calculate the t-statistic
        (input is data,labels, output is array of float)

    Returns
    -------
        A dict of dict. First level key are the pairs of field values between
        which has been tested, second level is the taxon, value is number of
        times this taxon found to be differentially abundant.
    """
    if diffTaxa is None:
        diffTaxa = dict()

    for i in range(len(groups)):
        sub_groups = groups[len(groups)-i-1:]
        diffTaxa = _find_diff_taxa_singlelevel(
            calour_experiment, metadata, sub_groups, diffTaxa, method=method)
        out.write("\n")

    merged_diffTaxa = dict()
    for (a, b) in diffTaxa.keys():
        key = tuple(sorted((a, b)))
        if key not in merged_diffTaxa:
            merged_diffTaxa[key] = dict()
        for feature in diffTaxa[(a, b)].keys():
            if feature not in merged_diffTaxa[key]:
                merged_diffTaxa[key][feature] = 0
            merged_diffTaxa[key][feature] += diffTaxa[(a, b)][feature]

    return merged_diffTaxa


def plot_diff_taxa(counts, metadata_field, diffTaxa, taxonomy=None,
                   min_mean_abundance=0.01, max_x_relabundance=None,
                   num_ranks=2, title=None, scale_height=5.0):
    """Plots relative abundance and fold change for taxa.

    Parameters
    ----------
    counts : Pandas.DataFrame
        OTU table with rows for features and columns for samples.
    metadata_field : Pandas.Series
        Group labels for every samples between which differentially abundant
        taxa have been found. I.e. one label per sample.
    diffTaxa : dict of dicts
        First level: keys = pairs of group labels
        Second level: keys = feature, values = some numbers (are not considered
        right now)
    taxonomy : Pandas.Series
        Default: none
        Taxonomy labels for features.
    min_mean_abundance : float
        Default: 0.01.
        Minimal relative mean abundance a feature must have in both groups to
        be plotted.
    max_x_relabundance : float
        Default: None, i.e. max value from data is taken. 
        For left plot: maximal x-axis limit, to zoom in if all abundances are
        low.
    num_ranks : int
        Default: 2, i.e. Genus and Species
        How many last ranks shall be displayed on y-axis of right plot.
    title : str
        Default: None
        Something to print as the suptitle
    scale_height : float
        Default: 5.0
        Scaling factor for height of figure.

    Returns
    -------
    Matplotlib Figure.
    """
    fig, ax = plt.subplots(len(diffTaxa), 2,
                           figsize=(10, scale_height*len(diffTaxa)))

    counts.index.name = 'feature'
    relabund = counts / counts.sum()
    comparisons = sorted(map(sorted, diffTaxa.keys()))
    for i, (meta_value_a, meta_value_b) in enumerate(comparisons):
        # only consider taxa given in the diffTaxa object
        taxa = list(diffTaxa[(meta_value_a, meta_value_b)])
        samples_a = metadata_field[metadata_field == meta_value_a].index
        samples_b = metadata_field[metadata_field == meta_value_b].index
        foldchange = np.log(
            (counts.reindex(index=taxa, columns=samples_a)+1).mean(axis=1) /
            (counts.reindex(index=taxa, columns=samples_b)+1).mean(axis=1))

        # only consider current list of taxa, but now also filter out those
        # with too low relative abundance.
        taxa = sorted(list(
            set([idx
                 for idx, meanabund
                 in relabund.reindex(
                     index=taxa, columns=samples_a).mean(axis=1).iteritems()
                 if meanabund >= min_mean_abundance]) |
            set([idx
                 for idx, meanabund
                 in relabund.reindex(
                     index=taxa, columns=samples_b).mean(axis=1).iteritems()
                 if meanabund >= min_mean_abundance])))
        if len(taxa) <= 0:
            print("Warnings: no taxa left!")

        relabund_field = []
        for (samples, grpname) in [(samples_a, meta_value_a),
                                   (samples_b, meta_value_b)]:
            r = relabund.reindex(
                index=taxa, columns=samples).stack().reset_index().rename(
                columns={0: 'relative abundance'})
            r['group'] = grpname
            relabund_field.append(r)
        relabund_field = pd.concat(relabund_field)

        curr_ax = ax[0]
        if len(diffTaxa) > 1:
            curr_ax = ax[i][0]
        g = sns.boxplot(data=relabund_field,
                        x='relative abundance',
                        y='feature',
                        order=taxa,
                        hue='group',
                        ax=curr_ax,
                        orient='h')
        if max_x_relabundance is None:
            if relabund_field.max() is not None:
                max_x_relabundance = min(relabund_field['relative abundance'].max() * 1.1, 1.0)
            else:
                max_x_relabundance = 1.0
        g.set_xlim((0, max_x_relabundance))
        curr_ax.legend(loc="upper right")

        curr_ax = ax[1]
        if len(diffTaxa) > 1:
            curr_ax = ax[i][1]
        g = sns.barplot(data=foldchange.loc[taxa].to_frame().reset_index(),
                        orient='h',
                        y='feature',
                        x=0,
                        ax=curr_ax,
                        color=sns.xkcd_rgb["denim blue"])
        g.set_ylabel('')
        if taxonomy is not None:
            g.set(yticklabels=taxonomy.loc[taxa].apply(
                lambda x: " ".join(list(
                    map(str.strip, x.split(';')))[-num_ranks:])))

        g.set_xlabel('<-- more in %s     |      more in %s -->' %
                     (meta_value_b, meta_value_a))
        g.yaxis.tick_right()
        g.set_xlim(-1*foldchange.loc[taxa].abs().max(),
                   +1*foldchange.loc[taxa].abs().max())
        titletext = "%s\nminimal relative abundance: %f" % (
            metadata_field.name, min_mean_abundance)
        if title is not None:
            titletext = title + "\n" + titletext
        fig.suptitle(titletext)

    return fig


def identify_important_features(metadata_group, counts, num_trees=1000,
                                stdout=sys.stdout, test_size=0.25,
                                num_repeats=5, max_features=100, n_jobs=1):
    """Use Random Forests to determine most X important features to predict
       sample labels.

    Parameters
    ----------
    metadata_group : pd.Series
        Labels for samples which shall be predicted of the feature counts.
    counts : pd.DataFrame
        Feature counts. Rows = features, Columns = samples.
    num_trees : int
        Default: 1000.
        Number of decision trees used for random forests.
        Larger number = more precise, but also slower.
    stdout : StringIO
        Default: sys.stdout
        Stream onto which messages to the user are printed.
    test_size : float
        Default: 0.25
        If float, should be between 0.0 and 1.0 and represent the proportion
        of the dataset to include in the test split. If int, represents the
        absolute number of test samples.
    num_repeats : int
        Default: 5.
        Number of repeats of the random forest runs.
    n_jobs : int
        Default: 1.
        Number of CPU cores to use for computation.
    max_features : int
        Default: 100.
        Stop after exploring accuracy for max_features number of features.
    Returns
    -------
    ?
    """
    idx_samples = sorted(list(set(metadata_group.index) & set(counts.columns)))
    merged_meta = metadata_group.loc[idx_samples]
    # note that matrix is now transposed to comply with sklearn!!
    merged_counts = counts.loc[:, idx_samples].T

    stdout.write("Predicting class labels from counts for:\n")
    stdout.write(str(merged_meta.value_counts()) + "\n")

    # First pass to determine feature importance list
    X_train, X_test, y_train, y_test = train_test_split(
        merged_counts, merged_meta, test_size=test_size, random_state=42)
    best_RF = None
    for i in range(num_repeats):
        clf = RandomForestClassifier(n_estimators=num_trees, n_jobs=n_jobs)
        clf = clf.fit(X_train, y_train)
        clf._has_score = clf.score(X_test, y_test)
        if (best_RF is None) or (best_RF._has_score < clf._has_score):
            best_RF = clf
        print("repeat %i, score %.4f" % (i+1, clf._has_score))
    feature_importance = pd.Series(
        best_RF.feature_importances_,
        index=X_train.columns).sort_values(ascending=False)

    # Second pass to check how many features are necessary for sufficient
    # prediction accuracy
    res = []
    for num_features in range(1, feature_importance.shape[0]):
        if num_features > max_features:
            break

        stdout.write('% 3i features ' % num_features)
        X_train, X_test, y_train, y_test = train_test_split(
            merged_counts.loc[:, feature_importance.iloc[:num_features].index],
            merged_meta, test_size=test_size, random_state=42)
        best_RF = None
        for i in range(num_repeats):
            stdout.write('.')
            clf = RandomForestClassifier(n_estimators=num_trees, n_jobs=n_jobs)
            clf = clf.fit(X_train, y_train)
            clf._has_score = clf.score(X_test, y_test)
            if (best_RF is None) or (best_RF._has_score < clf._has_score):
                best_RF = clf
        stdout.write(' %.4f\n' % best_RF._has_score)
        res.append({'number features': num_features,
                    'R^2 score': best_RF._has_score,
                    'sum of feature importance':
                    feature_importance.iloc[:num_features].sum(),
                    'features': feature_importance.iloc[:num_features].index})
        if best_RF._has_score >= 1:
            break
    res = pd.DataFrame(res)

    # create plot
    p = plt.scatter(res['number features'], res['sum of feature importance'],
                    s=4, color="blue", label="sum of feature importance")
    p = plt.scatter(res['number features'], res['R^2 score'],
                    s=4, color="green", label="R^2 score")

    p = plt.xlabel("number features")
    p = plt.ylabel("sum of feature importance")

    p = plt.legend(loc=4)

    return res, p<|MERGE_RESOLUTION|>--- conflicted
+++ resolved
@@ -22,12 +22,9 @@
 from tempfile import mkstemp
 import pickle
 from ggmap import settings
-<<<<<<< HEAD
 from sklearn.model_selection import train_test_split
 from sklearn.ensemble import RandomForestClassifier
-=======
 import re
->>>>>>> cccfde42
 
 
 settings.init()
